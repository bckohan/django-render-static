[tool.poetry]
name = "django-render-static"
version = "2.0.0"
description = "Use Django's template engine to render static files at deployment or package time. Includes transpilers for extending Django's url reversal and enums to JavaScript."
authors = ["Brian Kohan <bckohan@gmail.com>"]
license = "MIT"
readme = "README.rst"
repository = "https://github.com/bckohan/django-render-static"
homepage = "https://django-render-static.readthedocs.io"
keywords = ["django", "static", "templates", "javascript", "url", "reverse", "defines", "transpiler", "transpile", "enum"]
classifiers = [
    "Environment :: Console",
    "Framework :: Django",
    "Operating System :: OS Independent",
    "Topic :: Software Development :: Libraries :: Python Modules",
    "Development Status :: 5 - Production/Stable",
    "Framework :: Django :: 3.2",
    "Framework :: Django :: 4.1",
    "Framework :: Django :: 4.2",
    "Intended Audience :: Developers",
    "License :: OSI Approved :: MIT License",
    "Natural Language :: English",
    "Programming Language :: Python",
    "Programming Language :: Python :: 3.7",
    "Programming Language :: Python :: 3.8",
    "Programming Language :: Python :: 3.9",
    "Programming Language :: Python :: 3.10",
    "Programming Language :: Python :: 3.11",
    "Topic :: Internet :: WWW/HTTP",
    "Topic :: Internet :: WWW/HTTP :: Site Management",
    "Topic :: Software Development :: Libraries",
    "Topic :: Software Development :: Libraries :: Python Modules"
]

packages = [
    { include = "render_static" }
]
exclude = ["render_static/tests"]

# [tool.poetry.scripts]
# django-renderstatic = 'render_static.console:main'

[tool.poetry.dependencies]
python = ">=3.7,<4.0"
Django = ">=3.2,<5.0"
#Django = [
#    { version = "<4.0.0", python = ">=3.7,<=3.10" },
#    { version = ">4.0.0,<4.1.0", python = ">=3.8,<3.11" },
#    { version = ">4.1.0", python = ">=3.8" }
#]
importlib-resources = { version = ">=1.3.0,<6.0.0", python = "<3.9" }
Jinja2 = { version = ">=2.9,<4.0", optional = true }
PyYAML = { version = ">=5.1,<7.0", optional = true }

[tool.poetry.group.dev.dependencies]
django-enum = "^1.1.0"
enum-properties = "^1.1.1"
pytest = "^7.0"
pytest-django = "^4.1.0"
Sphinx = "^5.0.2"
sphinx-rtd-theme = "^1.1.1"
mypy = ">=0.991,<1.3"
isort = "^5.6.4"
doc8 = "^0.11.0"
darglint = "^1.5.7"
pytest-cov = "^4.0.0"
pylint = [
    { version = "<2.14", python = "<3.7.2" },
    { version = "^2.14", python = ">=3.7.2" }
]
sphinx-argparse = "^0.3.0"
<<<<<<< HEAD
deepdiff = "^5.2.3"
=======
Js2Py = "^0.74"
deepdiff = ">=5.2.3,<7.0.0"
>>>>>>> 7b372be7
safety = "^2.0.0"
readme-renderer = ">=34,<38"
pygount = "^1.2.4"
types-PyYAML = "^6.0"
coverage = ">=6.2,<8.0"
importlib-metadata = [
    { version = "<5.0", python = "<=3.7" },
    { version = ">=5.0", python = ">3.7" },
]
selenium = "^4.7.2"
python-dateutil = "^2.8.2"

[build-system]
requires = ["poetry-core>=1.0.0"]
build-backend = "poetry.core.masonry.api"

[tool.poetry.extras]
yaml = ["PyYAML"]
jinja2 = ["Jinja2"]
all = ["PyYAML", "Jinja2"]<|MERGE_RESOLUTION|>--- conflicted
+++ resolved
@@ -15,6 +15,7 @@
     "Topic :: Software Development :: Libraries :: Python Modules",
     "Development Status :: 5 - Production/Stable",
     "Framework :: Django :: 3.2",
+    "Framework :: Django :: 4.0",
     "Framework :: Django :: 4.1",
     "Framework :: Django :: 4.2",
     "Intended Audience :: Developers",
@@ -26,6 +27,7 @@
     "Programming Language :: Python :: 3.9",
     "Programming Language :: Python :: 3.10",
     "Programming Language :: Python :: 3.11",
+    "Programming Language :: Python :: 3.12",
     "Topic :: Internet :: WWW/HTTP",
     "Topic :: Internet :: WWW/HTTP :: Site Management",
     "Topic :: Software Development :: Libraries",
@@ -69,12 +71,7 @@
     { version = "^2.14", python = ">=3.7.2" }
 ]
 sphinx-argparse = "^0.3.0"
-<<<<<<< HEAD
 deepdiff = "^5.2.3"
-=======
-Js2Py = "^0.74"
-deepdiff = ">=5.2.3,<7.0.0"
->>>>>>> 7b372be7
 safety = "^2.0.0"
 readme-renderer = ">=34,<38"
 pygount = "^1.2.4"
